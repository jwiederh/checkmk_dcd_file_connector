# CSV Import

Import hosts from a CSV file.

<<<<<<< HEAD
## Required adjustment

This plugin brings its own dcd "binary" that will load the plugin.
You have to adjust the local dcd service of your site to allow for loading the plugin.
To do so change in `~/etc/init.d/dcd` the line

```bash
DAEMON=$OMD_ROOT/bin/dcd
```

to

```bash
DAEMON=$OMD_ROOT/local/bin/dcd
```

=======
>>>>>>> 0c924710
## Building

The project creates a build with every push.
Adjust the version in the `info` file accordingly if you plan to release.

## Upgrading

Since this package brings it's own dcd for 1.6 simply uploading the package is not enough to make use of it.
In order to use the new version you have to restart the dcd of that site:

```bash
omd restart dcd
```<|MERGE_RESOLUTION|>--- conflicted
+++ resolved
@@ -2,35 +2,9 @@
 
 Import hosts from a CSV file.
 
-<<<<<<< HEAD
-## Required adjustment
+This makes use of Check MKs [Dynamic Host Configuration (DCD)](https://docs.checkmk.com/latest/de/dcd.html) feature.
 
-This plugin brings its own dcd "binary" that will load the plugin.
-You have to adjust the local dcd service of your site to allow for loading the plugin.
-To do so change in `~/etc/init.d/dcd` the line
-
-```bash
-DAEMON=$OMD_ROOT/bin/dcd
-```
-
-to
-
-```bash
-DAEMON=$OMD_ROOT/local/bin/dcd
-```
-
-=======
->>>>>>> 0c924710
 ## Building
 
 The project creates a build with every push.
-Adjust the version in the `info` file accordingly if you plan to release.
-
-## Upgrading
-
-Since this package brings it's own dcd for 1.6 simply uploading the package is not enough to make use of it.
-In order to use the new version you have to restart the dcd of that site:
-
-```bash
-omd restart dcd
-```+Adjust the version in the `info` file accordingly if you plan to release.